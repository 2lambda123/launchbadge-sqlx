use std::path::Path;

mod auto_vacuum;
mod connect;
mod journal_mode;
mod locking_mode;
mod parse;
mod synchronous;

use crate::connection::LogSettings;
pub use auto_vacuum::SqliteAutoVacuum;
pub use journal_mode::SqliteJournalMode;
pub use locking_mode::SqliteLockingMode;
use std::{borrow::Cow, time::Duration};
pub use synchronous::SqliteSynchronous;

/// Options and flags which can be used to configure a SQLite connection.
///
/// A value of `SqliteConnectOptions` can be parsed from a connection URI,
/// as described by [SQLite](https://www.sqlite.org/uri.html).
///
/// | URI | Description |
/// | -- | -- |
/// `sqlite::memory:` | Open an in-memory database. |
/// `sqlite:data.db` | Open the file `data.db` in the current directory. |
/// `sqlite://data.db` | Open the file `data.db` in the current directory. |
/// `sqlite:///data.db` | Open the file `data.db` from the root (`/`) directory. |
/// `sqlite://data.db?mode=ro` | Open the file `data.db` for read-only access. |
///
/// # Example
///
/// ```rust,no_run
/// # use sqlx_core as sqlx;
/// # use sqlx_core::connection::ConnectOptions;
/// # use sqlx_core::error::Error;
/// use sqlx::sqlite::{SqliteConnectOptions, SqliteJournalMode};
/// use std::str::FromStr;
///
/// # fn main() {
/// # #[cfg(feature = "_rt-async-std")]
/// # sqlx_rt::async_std::task::block_on::<_, Result<(), Error>>(async move {
/// let conn = SqliteConnectOptions::from_str("sqlite://data.db")?
///     .journal_mode(SqliteJournalMode::Wal)
///     .read_only(true)
///     .connect().await?;
/// # Ok(())
/// # }).unwrap();
/// # }
/// ```
#[derive(Clone, Debug)]
pub struct SqliteConnectOptions {
    pub(crate) filename: Cow<'static, Path>,
    pub(crate) in_memory: bool,
    pub(crate) read_only: bool,
    pub(crate) create_if_missing: bool,
    pub(crate) journal_mode: SqliteJournalMode,
    pub(crate) locking_mode: SqliteLockingMode,
    pub(crate) foreign_keys: bool,
    pub(crate) shared_cache: bool,
    pub(crate) statement_cache_capacity: usize,
    pub(crate) busy_timeout: Duration,
    pub(crate) log_settings: LogSettings,
    pub(crate) synchronous: SqliteSynchronous,
    pub(crate) auto_vacuum: SqliteAutoVacuum,
    pub(crate) page_size: u32,
    pub(crate) immutable: bool,
}

impl Default for SqliteConnectOptions {
    fn default() -> Self {
        Self::new()
    }
}

impl SqliteConnectOptions {
    pub fn new() -> Self {
        Self {
            filename: Cow::Borrowed(Path::new(":memory:")),
            in_memory: false,
            read_only: false,
            create_if_missing: false,
            foreign_keys: true,
            shared_cache: false,
            statement_cache_capacity: 100,
            journal_mode: SqliteJournalMode::Wal,
            locking_mode: Default::default(),
            busy_timeout: Duration::from_secs(5),
            log_settings: Default::default(),
            synchronous: SqliteSynchronous::Full,
            auto_vacuum: Default::default(),
            page_size: 4096,
            immutable: false,
        }
    }

    /// Sets the name of the database file.
    pub fn filename(mut self, filename: impl AsRef<Path>) -> Self {
        self.filename = Cow::Owned(filename.as_ref().to_owned());
        self
    }

    /// Set the enforcement of [foreign key constriants](https://www.sqlite.org/pragma.html#pragma_foreign_keys).
    ///
    /// By default, this is enabled.
    pub fn foreign_keys(mut self, on: bool) -> Self {
        self.foreign_keys = on;
        self
    }

    /// Set the [`SQLITE_OPEN_SHAREDCACHE` flag](https://sqlite.org/sharedcache.html).
    ///
    /// By default, this is disabled.
    pub fn shared_cache(mut self, on: bool) -> Self {
        self.shared_cache = on;
        self
    }

    /// Sets the [journal mode](https://www.sqlite.org/pragma.html#pragma_journal_mode) for the database connection.
    ///
    /// The default journal mode is WAL. For most use cases this can be significantly faster but
    /// there are [disadvantages](https://www.sqlite.org/wal.html).
    pub fn journal_mode(mut self, mode: SqliteJournalMode) -> Self {
        self.journal_mode = mode;
        self
    }

    /// Sets the [locking mode](https://www.sqlite.org/pragma.html#pragma_locking_mode) for the database connection.
    ///
    /// The default locking mode is NORMAL.
    pub fn locking_mode(mut self, mode: SqliteLockingMode) -> Self {
        self.locking_mode = mode;
        self
    }

    /// Sets the [access mode](https://www.sqlite.org/c3ref/open.html) to open the database
    /// for read-only access.
    pub fn read_only(mut self, read_only: bool) -> Self {
        self.read_only = read_only;
        self
    }

    /// Sets the [access mode](https://www.sqlite.org/c3ref/open.html) to create the database file
    /// if the file does not exist.
    ///
    /// By default, a new file **will not be** created if one is not found.
    pub fn create_if_missing(mut self, create: bool) -> Self {
        self.create_if_missing = create;
        self
    }

    /// Sets the capacity of the connection's statement cache in a number of stored
    /// distinct statements. Caching is handled using LRU, meaning when the
    /// amount of queries hits the defined limit, the oldest statement will get
    /// dropped.
    ///
    /// The default cache capacity is 100 statements.
    pub fn statement_cache_capacity(mut self, capacity: usize) -> Self {
        self.statement_cache_capacity = capacity;
        self
    }

    /// Sets a timeout value to wait when the database is locked, before
    /// returning a busy timeout error.
    ///
    /// The default busy timeout is 5 seconds.
    pub fn busy_timeout(mut self, timeout: Duration) -> Self {
        self.busy_timeout = timeout;
        self
    }

    /// Sets the [synchronous](https://www.sqlite.org/pragma.html#pragma_synchronous) setting for the database connection.
    ///
    /// The default synchronous settings is FULL. However, if durability is not a concern,
    /// then NORMAL is normally all one needs in WAL mode.
    pub fn synchronous(mut self, synchronous: SqliteSynchronous) -> Self {
        self.synchronous = synchronous;
        self
    }

    /// Sets the [auto_vacuum](https://www.sqlite.org/pragma.html#pragma_auto_vacuum) setting for the database connection.
    ///
    /// The default auto_vacuum setting is NONE.
    pub fn auto_vacuum(mut self, auto_vacuum: SqliteAutoVacuum) -> Self {
        self.auto_vacuum = auto_vacuum;
        self
    }

    /// Sets the [page_size](https://www.sqlite.org/pragma.html#pragma_page_size) setting for the database connection.
    ///
    /// The default page_size setting is 4096.
    pub fn page_size(mut self, page_size: u32) -> Self {
        self.page_size = page_size;
        self
    }

<<<<<<< HEAD
    pub fn immutable(mut self, immutable: bool) -> Self {
        self.immutable = immutable;
=======
    /// Sets the log settings.
    ///
    /// # Example
    ///
    /// ```rust
    /// # use sqlx_core::sqlite::SqliteConnectOptions;
    /// let options = SqliteConnectOptions::new()
    ///     .log_settings(sqlx_core::connection::LogSettings {
    ///     statements_level: sqlx_core::connection::LevelFilter::Info,
    ///     ..Default::default()
    /// });
    /// ```
    pub fn log_settings(mut self, log_settings: LogSettings) -> Self {
        self.log_settings = log_settings;
>>>>>>> 092f811f
        self
    }
}<|MERGE_RESOLUTION|>--- conflicted
+++ resolved
@@ -193,10 +193,11 @@
         self
     }
 
-<<<<<<< HEAD
     pub fn immutable(mut self, immutable: bool) -> Self {
         self.immutable = immutable;
-=======
+        self
+    }
+  
     /// Sets the log settings.
     ///
     /// # Example
@@ -211,7 +212,6 @@
     /// ```
     pub fn log_settings(mut self, log_settings: LogSettings) -> Self {
         self.log_settings = log_settings;
->>>>>>> 092f811f
         self
     }
 }