use crate::any::AnyConnection;
use crate::connection::{ConnectOptions, LogSettings};
use crate::error::Error;
use futures_core::future::BoxFuture;
use log::LevelFilter;
use std::str::FromStr;
use std::time::Duration;
use url::Url;

use crate::any::kind::AnyKind;

/// Opaque options for connecting to a database. These may only be constructed by parsing from
/// a connection url.
///
/// ```text
/// postgres://postgres:password@localhost/database
/// mysql://root:password@localhost/database
/// ```
#[derive(Debug, Clone)]
#[non_exhaustive]
pub struct AnyConnectOptions {
    pub database_url: Url,
    pub log_settings: LogSettings,
}
impl FromStr for AnyConnectOptions {
    type Err = Error;

    fn from_str(url: &str) -> Result<Self, Self::Err> {
        Ok(AnyConnectOptions {
            database_url: url
                .parse::<Url>()
                .map_err(|e| Error::Configuration(e.into()))?,
            log_settings: LogSettings::default(),
        })
    }
}

impl ConnectOptions for AnyConnectOptions {
    type Connection = AnyConnection;

    fn from_url(url: &Url) -> Result<Self, Error> {
        Ok(AnyConnectOptions {
            database_url: url.clone(),
            log_settings: LogSettings::default(),
        })
    }

    #[inline]
    fn connect(&self) -> BoxFuture<'_, Result<AnyConnection, Error>> {
        Box::pin(AnyConnection::establish(self))
    }

<<<<<<< HEAD
    fn log_statements(self, level: LevelFilter) -> Self {
        Self(match self.0 {
            #[cfg(feature = "postgres")]
            AnyConnectOptionsKind::Postgres(o) => {
                AnyConnectOptionsKind::Postgres(o.log_statements(level))
            }

            #[cfg(feature = "mysql")]
            AnyConnectOptionsKind::MySql(o) => {
                AnyConnectOptionsKind::MySql(o.log_statements(level))
            }

            #[cfg(feature = "sqlite")]
            AnyConnectOptionsKind::Sqlite(o) => {
                AnyConnectOptionsKind::Sqlite(o.log_statements(level))
            }

            #[cfg(feature = "mssql")]
            AnyConnectOptionsKind::Mssql(o) => {
                AnyConnectOptionsKind::Mssql(o.log_statements(level))
            }
        })
    }

    fn log_slow_statements(self, level: LevelFilter, duration: Duration) -> Self {
        Self(match self.0 {
            #[cfg(feature = "postgres")]
            AnyConnectOptionsKind::Postgres(o) => {
                AnyConnectOptionsKind::Postgres(o.log_slow_statements(level, duration))
            }

            #[cfg(feature = "mysql")]
            AnyConnectOptionsKind::MySql(o) => {
                AnyConnectOptionsKind::MySql(o.log_slow_statements(level, duration))
            }

            #[cfg(feature = "sqlite")]
            AnyConnectOptionsKind::Sqlite(o) => {
                AnyConnectOptionsKind::Sqlite(o.log_slow_statements(level, duration))
            }

            #[cfg(feature = "mssql")]
            AnyConnectOptionsKind::Mssql(o) => {
                AnyConnectOptionsKind::Mssql(o.log_slow_statements(level, duration))
            }
        })
=======
    fn log_statements(&mut self, level: LevelFilter) -> &mut Self {
        self.log_settings.statements_level = level;
        self
    }

    fn log_slow_statements(&mut self, level: LevelFilter, duration: Duration) -> &mut Self {
        self.log_settings.slow_statements_level = level;
        self.log_settings.slow_statements_duration = duration;
        self
>>>>>>> 781dcdeb
    }
}<|MERGE_RESOLUTION|>--- conflicted
+++ resolved
@@ -50,63 +50,14 @@
         Box::pin(AnyConnection::establish(self))
     }
 
-<<<<<<< HEAD
-    fn log_statements(self, level: LevelFilter) -> Self {
-        Self(match self.0 {
-            #[cfg(feature = "postgres")]
-            AnyConnectOptionsKind::Postgres(o) => {
-                AnyConnectOptionsKind::Postgres(o.log_statements(level))
-            }
-
-            #[cfg(feature = "mysql")]
-            AnyConnectOptionsKind::MySql(o) => {
-                AnyConnectOptionsKind::MySql(o.log_statements(level))
-            }
-
-            #[cfg(feature = "sqlite")]
-            AnyConnectOptionsKind::Sqlite(o) => {
-                AnyConnectOptionsKind::Sqlite(o.log_statements(level))
-            }
-
-            #[cfg(feature = "mssql")]
-            AnyConnectOptionsKind::Mssql(o) => {
-                AnyConnectOptionsKind::Mssql(o.log_statements(level))
-            }
-        })
-    }
-
-    fn log_slow_statements(self, level: LevelFilter, duration: Duration) -> Self {
-        Self(match self.0 {
-            #[cfg(feature = "postgres")]
-            AnyConnectOptionsKind::Postgres(o) => {
-                AnyConnectOptionsKind::Postgres(o.log_slow_statements(level, duration))
-            }
-
-            #[cfg(feature = "mysql")]
-            AnyConnectOptionsKind::MySql(o) => {
-                AnyConnectOptionsKind::MySql(o.log_slow_statements(level, duration))
-            }
-
-            #[cfg(feature = "sqlite")]
-            AnyConnectOptionsKind::Sqlite(o) => {
-                AnyConnectOptionsKind::Sqlite(o.log_slow_statements(level, duration))
-            }
-
-            #[cfg(feature = "mssql")]
-            AnyConnectOptionsKind::Mssql(o) => {
-                AnyConnectOptionsKind::Mssql(o.log_slow_statements(level, duration))
-            }
-        })
-=======
-    fn log_statements(&mut self, level: LevelFilter) -> &mut Self {
+    fn log_statements(mut self, level: LevelFilter) -> Self {
         self.log_settings.statements_level = level;
         self
     }
 
-    fn log_slow_statements(&mut self, level: LevelFilter, duration: Duration) -> &mut Self {
+    fn log_slow_statements(mut self, level: LevelFilter, duration: Duration) -> Self {
         self.log_settings.slow_statements_level = level;
         self.log_settings.slow_statements_duration = duration;
         self
->>>>>>> 781dcdeb
     }
 }