--- conflicted
+++ resolved
@@ -50,7 +50,22 @@
     where
         Self: Sized;
 
-<<<<<<< HEAD
+    /// Begin a new transaction with a custom statement.
+    ///
+    /// Returns a [`Transaction`] for controlling and tracking the new transaction.
+    ///
+    /// Returns an error if the connection is already in a transaction or if
+    /// `statement` does not put the connection into a transaction.
+    fn begin_with(
+        &mut self,
+        statement: impl Into<Cow<'static, str>>,
+    ) -> BoxFuture<'_, Result<Transaction<'_, Self::Database>, Error>>
+    where
+        Self: Sized,
+    {
+        Transaction::begin(self, Some(statement.into()))
+    }
+
     /// Returns the current transaction depth.
     ///
     /// Transaction depth indicates the level of nested transactions:
@@ -70,22 +85,6 @@
     #[inline]
     fn is_in_transaction(&self) -> bool {
         self.get_transaction_depth() != 0
-=======
-    /// Begin a new transaction with a custom statement.
-    ///
-    /// Returns a [`Transaction`] for controlling and tracking the new transaction.
-    ///
-    /// Returns an error if the connection is already in a transaction or if
-    /// `statement` does not put the connection into a transaction.
-    fn begin_with(
-        &mut self,
-        statement: impl Into<Cow<'static, str>>,
-    ) -> BoxFuture<'_, Result<Transaction<'_, Self::Database>, Error>>
-    where
-        Self: Sized,
-    {
-        Transaction::begin(self, Some(statement.into()))
->>>>>>> 07310dd3
     }
 
     /// Execute the function inside a transaction.
