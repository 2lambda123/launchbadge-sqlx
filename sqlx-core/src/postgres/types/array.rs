use bytes::Buf;
use std::borrow::Cow;

use crate::decode::Decode;
use crate::encode::{Encode, IsNull};
use crate::error::BoxDynError;
use crate::postgres::type_info::PgType;
use crate::postgres::types::Oid;
use crate::postgres::{PgArgumentBuffer, PgTypeInfo, PgValueFormat, PgValueRef, Postgres};
use crate::types::Type;

pub trait PgHasArrayType {
    fn array_type_info() -> PgTypeInfo;
    fn array_compatible(ty: &PgTypeInfo) -> bool {
        *ty == Self::array_type_info()
    }
}

impl<T> PgHasArrayType for Option<T>
where
    T: PgHasArrayType,
{
    fn array_type_info() -> PgTypeInfo {
        T::array_type_info()
    }

    fn array_compatible(ty: &PgTypeInfo) -> bool {
        T::array_compatible(ty)
    }
}

impl<T> Type<Postgres> for [T]
where
    T: PgHasArrayType,
{
    fn type_info() -> PgTypeInfo {
        T::array_type_info()
    }

    fn compatible(ty: &PgTypeInfo) -> bool {
        T::array_compatible(ty)
    }
}

impl<T> Type<Postgres> for Vec<T>
where
    T: PgHasArrayType,
{
    fn type_info() -> PgTypeInfo {
        T::array_type_info()
    }

    fn compatible(ty: &PgTypeInfo) -> bool {
        T::array_compatible(ty)
    }
}

impl<'q, T> Encode<'q, Postgres> for Vec<T>
where
    for<'a> &'a [T]: Encode<'q, Postgres>,
    T: Encode<'q, Postgres>,
{
    #[inline]
    fn encode_by_ref(&self, buf: &mut PgArgumentBuffer) -> IsNull {
        self.as_slice().encode_by_ref(buf)
    }
}

impl<'q, T> Encode<'q, Postgres> for &'_ [T]
where
    T: Encode<'q, Postgres> + Type<Postgres>,
{
    fn encode_by_ref(&self, buf: &mut PgArgumentBuffer) -> IsNull {
        let type_info = if self.len() < 1 {
            T::type_info()
        } else {
            self[0].produces().unwrap_or_else(T::type_info)
        };

        buf.extend(&1_i32.to_be_bytes()); // number of dimensions
        buf.extend(&0_i32.to_be_bytes()); // flags

        // element type
        match type_info.0 {
            PgType::DeclareWithName(name) => buf.patch_type_by_name(&name),

            ty => {
                buf.extend(&ty.oid().0.to_be_bytes());
            }
        }

        buf.extend(&(self.len() as i32).to_be_bytes()); // len
        buf.extend(&1_i32.to_be_bytes()); // lower bound

        for element in self.iter() {
            buf.encode(element);
        }

        IsNull::No
    }
}

impl<'r, T> Decode<'r, Postgres> for Vec<T>
where
    T: for<'a> Decode<'a, Postgres> + Type<Postgres>,
{
    fn decode(value: PgValueRef<'r>) -> Result<Self, BoxDynError> {
        let format = value.format();

        match format {
            PgValueFormat::Binary => {
                // https://github.com/postgres/postgres/blob/a995b371ae29de2d38c4b7881cf414b1560e9746/src/backend/utils/adt/arrayfuncs.c#L1548

                let mut buf = value.as_bytes()?;

                // number of dimensions in the array
                let ndim = buf.get_i32();

                if ndim == 0 {
                    // zero dimensions is an empty array
                    return Ok(Vec::new());
                }

                if ndim != 1 {
                    return Err(format!("encountered an array of {} dimensions; only one-dimensional arrays are supported", ndim).into());
                }

                // appears to have been used in the past to communicate potential NULLS
                // but reading source code back through our supported postgres versions (9.5+)
                // this is never used for anything
                let _flags = buf.get_i32();

                // the OID of the element
<<<<<<< HEAD
                let element_type_oid = Oid(buf.get_u32());
                element_type_info = PgTypeInfo::try_from_oid(element_type_oid)
=======
                let element_type_oid = buf.get_u32();
                let element_type_info: PgTypeInfo = PgTypeInfo::try_from_oid(element_type_oid)
                    .or_else(|| value.type_info.try_array_element().map(Cow::into_owned))
>>>>>>> 32f12735
                    .unwrap_or_else(|| PgTypeInfo(PgType::DeclareWithOid(element_type_oid)));

                // length of the array axis
                let len = buf.get_i32();

                // the lower bound, we only support arrays starting from "1"
                let lower = buf.get_i32();

                if lower != 1 {
                    return Err(format!("encountered an array with a lower bound of {} in the first dimension; only arrays starting at one are supported", lower).into());
                }

                let mut elements = Vec::with_capacity(len as usize);

                for _ in 0..len {
                    elements.push(T::decode(PgValueRef::get(
                        &mut buf,
                        format,
                        element_type_info.clone(),
                    ))?)
                }

                Ok(elements)
            }

            PgValueFormat::Text => {
                // no type is provided from the database for the element
                let element_type_info = T::type_info();

                let s = value.as_str()?;

                // https://github.com/postgres/postgres/blob/a995b371ae29de2d38c4b7881cf414b1560e9746/src/backend/utils/adt/arrayfuncs.c#L718

                // trim the wrapping braces
                let s = &s[1..(s.len() - 1)];

                if s.is_empty() {
                    // short-circuit empty arrays up here
                    return Ok(Vec::new());
                }

                // NOTE: Nearly *all* types use ',' as the sequence delimiter. Yes, there is one
                //       that does not. The BOX (not PostGIS) type uses ';' as a delimiter.

                // TODO: When we add support for BOX we need to figure out some way to make the
                //       delimiter selection

                let delimiter = ',';
                let mut done = false;
                let mut in_quotes = false;
                let mut in_escape = false;
                let mut value = String::with_capacity(10);
                let mut chars = s.chars();
                let mut elements = Vec::with_capacity(4);

                while !done {
                    loop {
                        match chars.next() {
                            Some(ch) => match ch {
                                _ if in_escape => {
                                    value.push(ch);
                                    in_escape = false;
                                }

                                '"' => {
                                    in_quotes = !in_quotes;
                                }

                                '\\' => {
                                    in_escape = true;
                                }

                                _ if ch == delimiter && !in_quotes => {
                                    break;
                                }

                                _ => {
                                    value.push(ch);
                                }
                            },

                            None => {
                                done = true;
                                break;
                            }
                        }
                    }

                    let value_opt = if value == "NULL" {
                        None
                    } else {
                        Some(value.as_bytes())
                    };

                    elements.push(T::decode(PgValueRef {
                        value: value_opt,
                        row: None,
                        type_info: element_type_info.clone(),
                        format,
                    })?);

                    value.clear();
                }

                Ok(elements)
            }
        }
    }
}<|MERGE_RESOLUTION|>--- conflicted
+++ resolved
@@ -131,14 +131,9 @@
                 let _flags = buf.get_i32();
 
                 // the OID of the element
-<<<<<<< HEAD
                 let element_type_oid = Oid(buf.get_u32());
-                element_type_info = PgTypeInfo::try_from_oid(element_type_oid)
-=======
-                let element_type_oid = buf.get_u32();
                 let element_type_info: PgTypeInfo = PgTypeInfo::try_from_oid(element_type_oid)
                     .or_else(|| value.type_info.try_array_element().map(Cow::into_owned))
->>>>>>> 32f12735
                     .unwrap_or_else(|| PgTypeInfo(PgType::DeclareWithOid(element_type_oid)));
 
                 // length of the array axis
