[package]
name = "sqlx-core"
version = "0.5.11"
repository = "https://github.com/launchbadge/sqlx"
description = "Core of SQLx, the rust SQL toolkit. Not intended to be used directly."
license = "MIT OR Apache-2.0"
edition = "2018"
authors = [
    "Ryan Leckey <leckey.ryan@gmail.com>",
    "Austin Bonander <austin.bonander@gmail.com>",
    "Chloe Ross <orangesnowfox@gmail.com>",
    "Daniel Akhterov <akhterovd@gmail.com>",
]

[package.metadata.docs.rs]
features = ["all-databases", "all-types", "offline", "runtime-async-std-native-tls"]

[features]
default = ["migrate"]
migrate = ["sha2", "crc"]

# databases
all-databases = ["postgres", "mysql", "sqlite", "mssql", "any"]
postgres = [
    "md-5",
    "sha2",
    "base64",
    "sha-1",
    "rand",
    "hmac",
    "futures-channel/sink",
    "futures-util/sink",
    "json",
    "dirs",
    "whoami",
    "hkdf"
]
mysql = [
    "sha-1",
    "sha2",
    "generic-array",
    "num-bigint",
    "digest",
    "rand",
    "rsa",
]
sqlite = ["libsqlite3-sys", "futures-executor", "flume"]
mssql = ["uuid", "encoding_rs", "regex"]
any = []

# types
all-types = [
    "chrono",
    "time",
    "bigdecimal",
    "decimal",
    "ipnetwork",
    "mac_address",
    "json",
    "uuid",
    "bit-vec",
]
bigdecimal = ["bigdecimal_", "num-bigint"]
decimal = ["rust_decimal", "num-bigint"]
json = ["serde", "serde_json"]

# runtimes
runtime-actix-native-tls = [
    "sqlx-rt/runtime-actix-native-tls",
    "_tls-native-tls",
    "_rt-actix",
]
runtime-async-std-native-tls = [
    "sqlx-rt/runtime-async-std-native-tls",
    "_tls-native-tls",
    "_rt-async-std",
]
runtime-tokio-native-tls = [
    "sqlx-rt/runtime-tokio-native-tls",
    "_tls-native-tls",
    "_rt-tokio",
]

runtime-actix-rustls = ["sqlx-rt/runtime-actix-rustls", "_tls-rustls", "_rt-actix"]
runtime-async-std-rustls = [
    "sqlx-rt/runtime-async-std-rustls",
    "_tls-rustls",
    "_rt-async-std",
]
runtime-tokio-rustls = ["sqlx-rt/runtime-tokio-rustls", "_tls-rustls", "_rt-tokio"]

# for conditional compilation
_rt-actix = ["tokio-stream"]
_rt-async-std = []
_rt-tokio = ["tokio-stream"]
_tls-native-tls = []
_tls-rustls = ["rustls", "rustls-pemfile", "webpki-roots"]

# support offline/decoupled building (enables serialization of `Describe`)
offline = ["serde", "either/serde"]

[dependencies]
paste = "1.0.6"
ahash = "0.7.6"
atoi = "0.4.0"
sqlx-rt = { path = "../sqlx-rt", version = "0.5.11"}
base64 = { version = "0.13.0", default-features = false, optional = true, features = ["std"] }
bigdecimal_ = { version = "0.2.2", optional = true, package = "bigdecimal" }
rust_decimal = { version = "1.19.0", optional = true }
bit-vec = { version = "0.6.3", optional = true }
bitflags = { version = "1.3.2", default-features = false }
bytes = "1.1.0"
byteorder = { version = "1.4.3", default-features = false, features = ["std"] }
chrono = { version = "0.4.19", default-features = false, features = ["clock"], optional = true }
crc = { version = "2.1.0", optional = true }
crossbeam-queue = "0.3.2"
digest = { version = "0.10.0", default-features = false, optional = true, features = ["std"] }
dirs = { version = "4.0.0", optional = true }
encoding_rs = { version = "0.8.30", optional = true }
either = "1.6.1"
futures-channel = { version = "0.3.19", default-features = false, features = ["sink", "alloc", "std"] }
futures-core = { version = "0.3.19", default-features = false }
futures-intrusive = "0.4.0"
futures-util = { version = "0.3.19", default-features = false, features = ["alloc", "sink"] }
# used by the SQLite worker thread to block on the async mutex that locks the database handle
futures-executor = { version = "0.3.19", optional = true }
flume = { version = "0.10.9", optional = true, default-features = false, features = ["async"] }
generic-array = { version = "0.14.4", default-features = false, optional = true }
hex = "0.4.3"
hmac = { version = "0.12.0", default-features = false, optional = true }
itoa = "1.0.1"
ipnetwork = { version = "0.17.0", default-features = false, optional = true }
mac_address = { version = "1.1.2", default-features = false, optional = true }
libc = "0.2.112"
libsqlite3-sys = { version = "0.24.1", optional = true, default-features = false, features = [
    "pkg-config",
    "vcpkg",
    "bundled",
    "unlock_notify"
] }
log = { version = "0.4.14", default-features = false }
md-5 = { version = "0.10.0", default-features = false, optional = true }
memchr = { version = "2.4.1", default-features = false }
num-bigint = { version = "0.3.3", default-features = false, optional = true, features = ["std"] }
once_cell = "1.9.0"
percent-encoding = "2.1.0"
rand = { version = "0.8.4", default-features = false, optional = true, features = ["std", "std_rng"] }
regex = { version = "1.5.5", optional = true }
<<<<<<< HEAD
rsa = { version = "0.5.0", optional = true }
rustls = { version = "0.20.1", features = ["dangerous_configuration"], optional = true }
rustls-pemfile = { version = "0.3.0", optional = true }
=======
rsa = { version = "0.6.0", optional = true }
rustls = { version = "0.19.1", features = ["dangerous_configuration"], optional = true }
>>>>>>> ccbbe102
serde = { version = "1.0.132", features = ["derive", "rc"], optional = true }
serde_json = { version = "1.0.73", features = ["raw_value"], optional = true }
sha-1 = { version = "0.10.0", default-features = false, optional = true }
sha2 = { version = "0.10.0", default-features = false, optional = true }
sqlformat = "0.1.8"
thiserror = "1.0.30"
time = { version = "0.2.27", optional = true }
tokio-stream = { version = "0.1.8", features = ["fs"], optional = true }
smallvec = "1.7.0"
url = { version = "2.2.2", default-features = false }
uuid = { version = "0.8.2", default-features = false, optional = true, features = ["std"] }
webpki-roots = { version = "0.22.0", optional = true }
whoami = { version = "1.2.1", optional = true }
stringprep = "0.1.2"
bstr = { version = "0.2.17", default-features = false, features = ["std"], optional = true }
git2 = { version = "0.13.25", default-features = false, optional = true }
hashlink = "0.7.0"
# NOTE: *must* remain below 1.7.0 to allow users to avoid the `ahash` cyclic dependency problem by pinning the version
# https://github.com/tkaitchuck/aHash/issues/95#issuecomment-874150078
indexmap = "1.6.0"
hkdf = { version = "0.12.0", optional = true }
event-listener = "2.5.2"

[dev-dependencies]
sqlx = { version = "0.5.11", path = "..", features = ["postgres", "sqlite"] }
tokio = { version = "1", features = ["rt"] }<|MERGE_RESOLUTION|>--- conflicted
+++ resolved
@@ -146,14 +146,9 @@
 percent-encoding = "2.1.0"
 rand = { version = "0.8.4", default-features = false, optional = true, features = ["std", "std_rng"] }
 regex = { version = "1.5.5", optional = true }
-<<<<<<< HEAD
-rsa = { version = "0.5.0", optional = true }
+rsa = { version = "0.6.0", optional = true }
 rustls = { version = "0.20.1", features = ["dangerous_configuration"], optional = true }
 rustls-pemfile = { version = "0.3.0", optional = true }
-=======
-rsa = { version = "0.6.0", optional = true }
-rustls = { version = "0.19.1", features = ["dangerous_configuration"], optional = true }
->>>>>>> ccbbe102
 serde = { version = "1.0.132", features = ["derive", "rc"], optional = true }
 serde_json = { version = "1.0.73", features = ["raw_value"], optional = true }
 sha-1 = { version = "0.10.0", default-features = false, optional = true }
