use std::fmt::Write;
use std::ops::Deref;
use std::str::FromStr;
use std::time::Duration;

use futures_core::future::BoxFuture;

use once_cell::sync::OnceCell;
use sqlx_core::connection::Connection;
use sqlx_core::query_scalar::query_scalar;

use crate::error::Error;
use crate::executor::Executor;
use crate::pool::{Pool, PoolOptions};
use crate::query::query;
use crate::{PgConnectOptions, PgConnection, Postgres};

pub(crate) use sqlx_core::testing::*;

// Using a blocking `OnceCell` here because the critical sections are short.
static MASTER_POOL: OnceCell<Pool<Postgres>> = OnceCell::new();
// Automatically delete any databases created before the start of the test binary.

impl TestSupport for Postgres {
    async fn test_context(args: &TestArgs) -> Result<TestContext<Self>, Error> {
        test_context(args).await
    }

    async fn cleanup_test(db_name: &str) -> Result<(), Error> {
        let mut conn = MASTER_POOL
            .get()
            .expect("cleanup_test() invoked outside `#[sqlx::test]")
            .acquire()
            .await?;

<<<<<<< HEAD
        conn.execute(&format!("drop database if exists {db_name:?};")[..])
            .await?;

        query("delete from _sqlx_test.databases where db_name = $1")
            .bind(db_name)
            .execute(&mut *conn)
            .await?;

        Ok(())
=======
            do_cleanup(&mut conn, db_name).await
        })
>>>>>>> 74da542b
    }

    async fn cleanup_test_dbs() -> Result<Option<usize>, Error> {
        let url = dotenvy::var("DATABASE_URL").expect("DATABASE_URL must be set");

        let mut conn = PgConnection::connect(&url).await?;

<<<<<<< HEAD
        let now = SystemTime::now()
            .duration_since(SystemTime::UNIX_EPOCH)
            .unwrap();

        let num_deleted = do_cleanup(&mut conn, now).await?;
        let _ = conn.close().await;
        Ok(Some(num_deleted))
=======
            let delete_db_names: Vec<String> =
                query_scalar("select db_name from _sqlx_test.databases")
                    .fetch_all(&mut conn)
                    .await?;

            if delete_db_names.is_empty() {
                return Ok(None);
            }

            let mut deleted_db_names = Vec::with_capacity(delete_db_names.len());

            let mut command = String::new();

            for db_name in &delete_db_names {
                command.clear();
                writeln!(command, "drop database if exists {db_name:?};").ok();
                match conn.execute(&*command).await {
                    Ok(_deleted) => {
                        deleted_db_names.push(db_name);
                    }
                    // Assume a database error just means the DB is still in use.
                    Err(Error::Database(dbe)) => {
                        eprintln!("could not clean test database {db_name:?}: {dbe}")
                    }
                    // Bubble up other errors
                    Err(e) => return Err(e),
                }
            }

            query("delete from _sqlx_test.databases where db_name = any($1::text[])")
                .bind(&deleted_db_names)
                .execute(&mut conn)
                .await?;

            let _ = conn.close().await;
            Ok(Some(delete_db_names.len()))
        })
>>>>>>> 74da542b
    }

    fn snapshot(
        _conn: &mut Self::Connection,
    ) -> BoxFuture<'_, Result<FixtureSnapshot<Self>, Error>> {
        // TODO: I want to get the testing feature out the door so this will have to wait,
        // but I'm keeping the code around for now because I plan to come back to it.
        todo!()
    }
}

async fn test_context(args: &TestArgs) -> Result<TestContext<Postgres>, Error> {
    let url = dotenvy::var("DATABASE_URL").expect("DATABASE_URL must be set");

    let master_opts = PgConnectOptions::from_str(&url).expect("failed to parse DATABASE_URL");

    let pool = PoolOptions::new()
        // Postgres' normal connection limit is 100 plus 3 superuser connections
        // We don't want to use the whole cap and there may be fuzziness here due to
        // concurrently running tests anyway.
        .max_connections(20)
        // Immediately close master connections. Tokio's I/O streams don't like hopping runtimes.
        .after_release(|_conn, _| Box::pin(async move { Ok(false) }))
        .connect_lazy_with(master_opts);

    let master_pool = match MASTER_POOL.try_insert(pool) {
        Ok(inserted) => inserted,
        Err((existing, pool)) => {
            // Sanity checks.
            assert_eq!(
                existing.connect_options().host,
                pool.connect_options().host,
                "DATABASE_URL changed at runtime, host differs"
            );

            assert_eq!(
                existing.connect_options().database,
                pool.connect_options().database,
                "DATABASE_URL changed at runtime, database differs"
            );

            existing
        }
    };

    let mut conn = master_pool.acquire().await?;

    // language=PostgreSQL
    conn.execute(
        // Explicit lock avoids this latent bug: https://stackoverflow.com/a/29908840
        // I couldn't find a bug on the mailing list for `CREATE SCHEMA` specifically,
        // but a clearly related bug with `CREATE TABLE` has been known since 2007:
        // https://www.postgresql.org/message-id/200710222037.l9MKbCJZ098744%40wwwmaster.postgresql.org
        r#"
        lock table pg_catalog.pg_namespace in share row exclusive mode;

        create schema if not exists _sqlx_test;

        create table if not exists _sqlx_test.databases (
            db_name text primary key,
            test_path text not null,
            created_at timestamptz not null default now()
        );

        create index if not exists databases_created_at 
            on _sqlx_test.databases(created_at);

        create sequence if not exists _sqlx_test.database_ids;
    "#,
    )
    .await?;

    let db_name = Postgres::db_name(args);
    do_cleanup(&mut conn, &db_name).await?;

    query(
        r#"
            insert into _sqlx_test.databases(db_name, test_path) values ($1, $2)
        "#,
    )
    .bind(&db_name)
    .bind(args.test_path)
    .execute(&mut *conn)
    .await?;

    let create_command = format!("create database {db_name:?}");
    debug_assert!(create_command.starts_with("create database \""));
    conn.execute(&(create_command)[..]).await?;

    Ok(TestContext {
        pool_opts: PoolOptions::new()
            // Don't allow a single test to take all the connections.
            // Most tests shouldn't require more than 5 connections concurrently,
            // or else they're likely doing too much in one test.
            .max_connections(5)
            // Close connections ASAP if left in the idle queue.
            .idle_timeout(Some(Duration::from_secs(1)))
            .parent(master_pool.clone()),
        connect_opts: master_pool
            .connect_options()
            .deref()
            .clone()
            .database(&db_name),
        db_name,
    })
}

async fn do_cleanup(conn: &mut PgConnection, db_name: &str) -> Result<(), Error> {
    let delete_db_command = format!("drop database if exists {db_name:?};");
    conn.execute(&*delete_db_command).await?;
    query("delete from _sqlx_test.databases where db_name = $1::text")
        .bind(db_name)
        .execute(&mut *conn)
        .await?;

    Ok(())
}<|MERGE_RESOLUTION|>--- conflicted
+++ resolved
@@ -33,20 +33,7 @@
             .acquire()
             .await?;
 
-<<<<<<< HEAD
-        conn.execute(&format!("drop database if exists {db_name:?};")[..])
-            .await?;
-
-        query("delete from _sqlx_test.databases where db_name = $1")
-            .bind(db_name)
-            .execute(&mut *conn)
-            .await?;
-
-        Ok(())
-=======
-            do_cleanup(&mut conn, db_name).await
-        })
->>>>>>> 74da542b
+        do_cleanup(&mut conn, db_name).await
     }
 
     async fn cleanup_test_dbs() -> Result<Option<usize>, Error> {
@@ -54,53 +41,41 @@
 
         let mut conn = PgConnection::connect(&url).await?;
 
-<<<<<<< HEAD
-        let now = SystemTime::now()
-            .duration_since(SystemTime::UNIX_EPOCH)
-            .unwrap();
+        let delete_db_names: Vec<String> = query_scalar("select db_name from _sqlx_test.databases")
+            .fetch_all(&mut conn)
+            .await?;
 
-        let num_deleted = do_cleanup(&mut conn, now).await?;
+        if delete_db_names.is_empty() {
+            return Ok(None);
+        }
+
+        let mut deleted_db_names = Vec::with_capacity(delete_db_names.len());
+
+        let mut command = String::new();
+
+        for db_name in &delete_db_names {
+            command.clear();
+            writeln!(command, "drop database if exists {db_name:?};").ok();
+            match conn.execute(&*command).await {
+                Ok(_deleted) => {
+                    deleted_db_names.push(db_name);
+                }
+                // Assume a database error just means the DB is still in use.
+                Err(Error::Database(dbe)) => {
+                    eprintln!("could not clean test database {db_name:?}: {dbe}")
+                }
+                // Bubble up other errors
+                Err(e) => return Err(e),
+            }
+        }
+
+        query("delete from _sqlx_test.databases where db_name = any($1::text[])")
+            .bind(&deleted_db_names)
+            .execute(&mut conn)
+            .await?;
+
         let _ = conn.close().await;
-        Ok(Some(num_deleted))
-=======
-            let delete_db_names: Vec<String> =
-                query_scalar("select db_name from _sqlx_test.databases")
-                    .fetch_all(&mut conn)
-                    .await?;
-
-            if delete_db_names.is_empty() {
-                return Ok(None);
-            }
-
-            let mut deleted_db_names = Vec::with_capacity(delete_db_names.len());
-
-            let mut command = String::new();
-
-            for db_name in &delete_db_names {
-                command.clear();
-                writeln!(command, "drop database if exists {db_name:?};").ok();
-                match conn.execute(&*command).await {
-                    Ok(_deleted) => {
-                        deleted_db_names.push(db_name);
-                    }
-                    // Assume a database error just means the DB is still in use.
-                    Err(Error::Database(dbe)) => {
-                        eprintln!("could not clean test database {db_name:?}: {dbe}")
-                    }
-                    // Bubble up other errors
-                    Err(e) => return Err(e),
-                }
-            }
-
-            query("delete from _sqlx_test.databases where db_name = any($1::text[])")
-                .bind(&deleted_db_names)
-                .execute(&mut conn)
-                .await?;
-
-            let _ = conn.close().await;
-            Ok(Some(delete_db_names.len()))
-        })
->>>>>>> 74da542b
+        Ok(Some(delete_db_names.len()))
     }
 
     fn snapshot(
