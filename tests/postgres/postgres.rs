--- conflicted
+++ resolved
@@ -4,10 +4,7 @@
     PgAdvisoryLock, PgConnectOptions, PgConnection, PgConnectionInfo, PgDatabaseError,
     PgErrorPosition, PgListener, PgPoolOptions, PgRow, PgSeverity, Postgres,
 };
-<<<<<<< HEAD
 use sqlx::postgres::{PgPoolOptions, PgRow, Postgres};
-=======
->>>>>>> 17fde443
 use sqlx::{Column, Connection, Executor, Row, Statement, TypeInfo};
 use sqlx_test::{new, pool, setup_if_needed};
 use std::env;
