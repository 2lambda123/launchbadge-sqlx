use proc_macro2::TokenStream;
use quote::quote;

#[cfg(feature = "migrate")]
struct Args {
<<<<<<< HEAD
    fixtures: FixturesOpt,
    migrations: MigrationsOpt,
}

enum FixturesOpt {
    None,
    InferredPath(Vec<LitStr>),
    ExplicitPath(Vec<LitStr>),
}

=======
    fixtures: Vec<syn::LitStr>,
    migrations: MigrationsOpt,
}

#[cfg(feature = "migrate")]
>>>>>>> d0fbe7fe
enum MigrationsOpt {
    InferredPath,
    ExplicitPath(syn::LitStr),
    ExplicitMigrator(syn::Path),
    Disabled,
}

pub fn expand(args: syn::AttributeArgs, input: syn::ItemFn) -> crate::Result<TokenStream> {
    if input.sig.inputs.is_empty() {
        if !args.is_empty() {
            if cfg!(feature = "migrate") {
                return Err(syn::Error::new_spanned(
                    args.first().unwrap(),
                    "control attributes are not allowed unless \
                        the `migrate` feature is enabled and \
                        automatic test DB management is used; see docs",
                )
                .into());
            }

            return Err(syn::Error::new_spanned(
                args.first().unwrap(),
                "control attributes are not allowed unless \
                    automatic test DB management is used; see docs",
            )
            .into());
        }

        return Ok(expand_simple(input));
    }

    #[cfg(feature = "migrate")]
    return expand_advanced(args, input);

    #[cfg(not(feature = "migrate"))]
    return Err(syn::Error::new_spanned(input, "`migrate` feature required").into());
}

fn expand_simple(input: syn::ItemFn) -> TokenStream {
    let ret = &input.sig.output;
    let name = &input.sig.ident;
    let body = &input.block;
    let attrs = &input.attrs;

    quote! {
        #[::core::prelude::v1::test]
        #(#attrs)*
        fn #name() #ret {
            ::sqlx::test_block_on(async { #body })
        }
    }
}

#[cfg(feature = "migrate")]
fn expand_advanced(args: syn::AttributeArgs, input: syn::ItemFn) -> crate::Result<TokenStream> {
    let ret = &input.sig.output;
    let name = &input.sig.ident;
    let inputs = &input.sig.inputs;
    let body = &input.block;
    let attrs = &input.attrs;

    let args = parse_args(args)?;

    let fn_arg_types = inputs.iter().map(|_| quote! { _ });

    let fixtures = match args.fixtures {
        FixturesOpt::None => vec![],
        FixturesOpt::InferredPath(fixtures) => fixtures
            .into_iter()
            .map(|fixture| {
                let path = format!("fixtures/{}.sql", fixture.value());

                quote! {
                    ::sqlx::testing::TestFixture {
                        path: #path,
                        contents: include_str!(#path),
                    }
                }
            })
            .collect(),
        FixturesOpt::ExplicitPath(fixtures) => fixtures
            .into_iter()
            .map(|fixture| {
                let path = format!("{}.sql", fixture.value());

                quote! {
                    ::sqlx::testing::TestFixture {
                        path: #path,
                        contents: include_str!(#path),
                    }
                }
            })
            .collect(),
    };

    let migrations = match args.migrations {
        MigrationsOpt::ExplicitPath(path) => {
            let migrator = crate::migrate::expand_migrator_from_lit_dir(path)?;
            quote! { args.migrator(&#migrator); }
        }
        MigrationsOpt::InferredPath if !inputs.is_empty() => {
            let migrations_path =
                crate::common::resolve_path("./migrations", proc_macro2::Span::call_site())?;

            if migrations_path.is_dir() {
                let migrator = crate::migrate::expand_migrator(&migrations_path)?;
                quote! { args.migrator(&#migrator); }
            } else {
                quote! {}
            }
        }
        MigrationsOpt::ExplicitMigrator(path) => {
            quote! { args.migrator(&#path); }
        }
        _ => quote! {},
    };

    Ok(quote! {
        #[::core::prelude::v1::test]
        #(#attrs)*
        fn #name() #ret {
            async fn inner(#inputs) #ret {
                #body
            }

            let mut args = ::sqlx::testing::TestArgs::new(concat!(module_path!(), "::", stringify!(#name)));

            #migrations

            args.fixtures(&[#(#fixtures),*]);

            // We need to give a coercion site or else we get "unimplemented trait" errors.
            let f: fn(#(#fn_arg_types),*) -> _ = inner;

            ::sqlx::testing::TestFn::run_test(f, args)
        }
    })
}

#[cfg(feature = "migrate")]
fn parse_args(attr_args: syn::AttributeArgs) -> syn::Result<Args> {
    let mut fixtures = FixturesOpt::None;
    let mut migrations = MigrationsOpt::InferredPath;

    for arg in attr_args {
        match arg {
            syn::NestedMeta::Meta(syn::Meta::List(list)) if list.path.is_ident("fixtures") || list.path.is_ident("fixtures_path") => {
                if !matches!(fixtures, FixturesOpt::None) {
                    return Err(syn::Error::new_spanned(list, "cannot have more than one `fixtures` or `fixtures_path` arg"));
                }

                let mut fixtures_local = vec![];

                for nested in list.nested {
                    match nested {
                        syn::NestedMeta::Lit(syn::Lit::Str(litstr)) => fixtures_local.push(litstr),
                        other => {
                            return Err(syn::Error::new_spanned(other, "expected string literal"))
                        }
                    }
                }
                fixtures = if list.path.is_ident("fixtures") {
                    FixturesOpt::InferredPath(fixtures_local)
                } else {
                    FixturesOpt::ExplicitPath(fixtures_local)
                }
            }
            syn::NestedMeta::Meta(syn::Meta::NameValue(namevalue))
                if namevalue.path.is_ident("migrations") =>
            {
                if !matches!(migrations, MigrationsOpt::InferredPath) {
                    return Err(syn::Error::new_spanned(
                        namevalue,
                        "cannot have more than one `migrations` or `migrator` arg",
                    ));
                }

                migrations = match namevalue.lit {
                    syn::Lit::Bool(litbool) => {
                        if !litbool.value {
                            // migrations = false
                            MigrationsOpt::Disabled
                        } else {
                            // migrations = true
                            return Err(syn::Error::new_spanned(
                                litbool,
                                "`migrations = true` is redundant",
                            ));
                        }
                    }
                    // migrations = "<path>"
                    syn::Lit::Str(litstr) => MigrationsOpt::ExplicitPath(litstr),
                    _ => {
                        return Err(syn::Error::new_spanned(
                            namevalue,
                            "expected string or `false`",
                        ))
                    }
                };
            }
            syn::NestedMeta::Meta(syn::Meta::NameValue(namevalue))
                if namevalue.path.is_ident("migrator") =>
                {
                    if !matches!(migrations, MigrationsOpt::InferredPath) {
                        return Err(syn::Error::new_spanned(
                            namevalue,
                            "cannot have more than one `migrations` or `migrator` arg",
                        ));
                    }

                    migrations = match namevalue.lit {
                        // migrator = "<path>"
                        syn::Lit::Str(litstr) => MigrationsOpt::ExplicitMigrator(litstr.parse()?),
                        _ => {
                            return Err(syn::Error::new_spanned(
                                namevalue,
                                "expected string",
                            ))
                        }
                    };
                }
            other => {
                return Err(syn::Error::new_spanned(
                    other,
                    "expected `fixtures(\"<filename>\", ...)` or `fixtures_path(\"<path/filename>\", ...)` or `migrations = \"<path>\" | false` or `migrator = \"<rust path>\"`",
                ))
            }
        }
    }

    Ok(Args {
        fixtures,
        migrations,
    })
}<|MERGE_RESOLUTION|>--- conflicted
+++ resolved
@@ -3,7 +3,6 @@
 
 #[cfg(feature = "migrate")]
 struct Args {
-<<<<<<< HEAD
     fixtures: FixturesOpt,
     migrations: MigrationsOpt,
 }
@@ -14,13 +13,6 @@
     ExplicitPath(Vec<LitStr>),
 }
 
-=======
-    fixtures: Vec<syn::LitStr>,
-    migrations: MigrationsOpt,
-}
-
-#[cfg(feature = "migrate")]
->>>>>>> d0fbe7fe
 enum MigrationsOpt {
     InferredPath,
     ExplicitPath(syn::LitStr),
