#[cfg(not(any(feature = "runtime-tokio", feature = "runtime-async-std")))]
compile_error!("one of 'runtime-async-std' or 'runtime-tokio' features must be enabled");

#[cfg(all(feature = "runtime-tokio", feature = "runtime-async-std"))]
compile_error!("only one of 'runtime-async-std' or 'runtime-tokio' features must be enabled");

#[cfg(feature = "runtime-tokio")]
pub(crate) use tokio::fs;

#[cfg(feature = "runtime-async-std")]
<<<<<<< HEAD
pub(crate) mod fs {
    use std::fs;
    use std::path::Path;

    // Only need read_to_string
    pub async fn read_to_string<P: AsRef<Path>>(path: P) -> std::io::Result<String> {
        let path = path.as_ref().to_owned();
        smol::Task::blocking(async move { fs::read_to_string(&path) }).await
    }
=======
pub(crate) use async_std::task::block_on;

#[cfg(feature = "runtime-tokio")]
pub fn block_on<F: std::future::Future>(future: F) -> F::Output {
    use once_cell::sync::Lazy;
    use tokio::runtime::{self, Runtime};

    // lazily initialize a global runtime once for multiple invocations of the macros
    static RUNTIME: Lazy<Runtime> = Lazy::new(|| {
        runtime::Builder::new()
            // `.basic_scheduler()` requires calling `Runtime::block_on()` which needs mutability
            .threaded_scheduler()
            .enable_io()
            .enable_time()
            .build()
            .expect("failed to initialize Tokio runtime")
    });

    RUNTIME.enter(|| futures::executor::block_on(future))
>>>>>>> 086dfec0
}<|MERGE_RESOLUTION|>--- conflicted
+++ resolved
@@ -4,11 +4,13 @@
 #[cfg(all(feature = "runtime-tokio", feature = "runtime-async-std"))]
 compile_error!("only one of 'runtime-async-std' or 'runtime-tokio' features must be enabled");
 
-#[cfg(feature = "runtime-tokio")]
-pub(crate) use tokio::fs;
+#[cfg(feature = "runtime-async-std")]
+fn block_on<F: std::future::Future>(future: F) -> F::Output {
+    // builds a runtime, but only for use at compile time, not app runtime?
+    smol::run(future)
+}
 
 #[cfg(feature = "runtime-async-std")]
-<<<<<<< HEAD
 pub(crate) mod fs {
     use std::fs;
     use std::path::Path;
@@ -18,8 +20,6 @@
         let path = path.as_ref().to_owned();
         smol::Task::blocking(async move { fs::read_to_string(&path) }).await
     }
-=======
-pub(crate) use async_std::task::block_on;
 
 #[cfg(feature = "runtime-tokio")]
 pub fn block_on<F: std::future::Future>(future: F) -> F::Output {
@@ -38,5 +38,4 @@
     });
 
     RUNTIME.enter(|| futures::executor::block_on(future))
->>>>>>> 086dfec0
 }