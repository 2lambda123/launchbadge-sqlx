[workspace]
members = [
    "quickstart/mysql+blocking",
    "quickstart/mysql+async-std",
    "quickstart/mysql+tokio",
<<<<<<< HEAD
    "quickstart/mysql+quickstart"
=======
    "quickstart/postgres+async-std",
>>>>>>> de0f31cc
]<|MERGE_RESOLUTION|>--- conflicted
+++ resolved
@@ -3,9 +3,6 @@
     "quickstart/mysql+blocking",
     "quickstart/mysql+async-std",
     "quickstart/mysql+tokio",
-<<<<<<< HEAD
-    "quickstart/mysql+quickstart"
-=======
     "quickstart/postgres+async-std",
->>>>>>> de0f31cc
+    "quickstart/mysql+quickstart",
 ]